--- conflicted
+++ resolved
@@ -597,9 +597,6 @@
    @Override
    public void setLeakDetectionThreshold(long leakDetectionThresholdMs)
    {
-      if (!unitTest && leakDetectionThresholdMs != 0 && leakDetectionThresholdMs < SECONDS.toMillis(2)) {
-         throw new IllegalArgumentException("leakDetectionThreshold cannot be less than 2000ms");
-      }
       this.leakDetectionThreshold = leakDetectionThresholdMs;
    }
 
@@ -614,9 +611,6 @@
    @Override
    public void setMaxLifetime(long maxLifetimeMs)
    {
-      if (!unitTest && maxLifetimeMs != 0 && maxLifetimeMs < SECONDS.toMillis(30)) {
-         throw new IllegalArgumentException("maxLifetime cannot be less than 30000ms");
-      }
       this.maxLifetime = maxLifetimeMs;
    }
 
@@ -648,8 +642,8 @@
    @Override
    public void setMinimumIdle(int minIdle)
    {
-      if (minIdle < 0 || (minIdle > maxPoolSize && maxPoolSize > 0)) {
-         throw new IllegalArgumentException("minimumIdle cannot be negative or more than maximumPoolSize");
+      if (minIdle < 0) {
+         throw new IllegalArgumentException("minimumIdle cannot be negative");
       }
       this.minIdle = minIdle;
    }
@@ -836,17 +830,8 @@
          idleTimeout = IDLE_TIMEOUT;
       }
 
-      if (maxLifetime == 0 && idleTimeout == 0) {
-         LOGGER.warn("{} - setting idleTimeout to {}ms.", poolName, IDLE_TIMEOUT);
-         idleTimeout = IDLE_TIMEOUT;
-      }
-
       if (leakDetectionThreshold > 0 && !unitTest) {
-<<<<<<< HEAD
-         if (leakDetectionThreshold < TimeUnit.SECONDS.toMillis(2) || (leakDetectionThreshold > maxLifetime && maxLifetime > 0)) {
-=======
          if (leakDetectionThreshold < SECONDS.toMillis(2) || (leakDetectionThreshold > maxLifetime && maxLifetime > 0)) {        
->>>>>>> e4b91287
             LOGGER.warn("{} - leakDetectionThreshold is less than 2000ms or more than maxLifetime, disabling it.", poolName);
             leakDetectionThreshold = 0;
          }
