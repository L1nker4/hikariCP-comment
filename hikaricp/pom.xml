<?xml version="1.0" encoding="UTF-8"?>
<project xmlns="http://maven.apache.org/POM/4.0.0" xmlns:xsi="http://www.w3.org/2001/XMLSchema-instance" xsi:schemaLocation="http://maven.apache.org/POM/4.0.0 http://maven.apache.org/maven-v4_0_0.xsd">
   <modelVersion>4.0.0</modelVersion>

   <!-- For release: mvn release:perform -Darguments=-Dgpg.passphrase=PASSPHRASE -->

   <artifactId>HikariCP</artifactId>
   <packaging>bundle</packaging>

   <name>HikariCP</name>
   <description>Ultimate JDBC Connection Pool</description>
   <url>https://github.com/brettwooldridge/HikariCP</url>

   <organization>
      <name>Zaxxer.com</name>
      <url>https://github.com/brettwooldridge</url>
   </organization>

   <scm>
      <connection>scm:git:git@github.com:brettwooldridge/HikariCP.git</connection>
      <developerConnection>scm:git:git@github.com:brettwooldridge/HikariCP.git</developerConnection>
      <url>git@github.com:brettwooldridge/HikariCP.git</url>
      <tag>HEAD</tag>
   </scm>

   <licenses>
      <license>
         <name>The Apache Software License, Version 2.0</name>
         <url>http://www.apache.org/licenses/LICENSE-2.0.txt</url>
         <distribution>repo</distribution>
      </license>
   </licenses>

   <developers>
      <developer>
         <name>Brett Wooldridge</name>
         <email>brett.wooldridge@gmail.com</email>
      </developer>
   </developers>

   <properties>
      <project.build.sourceEncoding>UTF-8</project.build.sourceEncoding>
      <felix.version>4.6.0</felix.version>
      <felix.bundle.plugin.version>2.5.3</felix.bundle.plugin.version>
   </properties>

   <parent>
      <groupId>com.zaxxer</groupId>
      <artifactId>HikariCP-parent</artifactId>
<<<<<<< HEAD
      <version>2.3.3-SNAPSHOT</version>
=======
      <version>2.3.6-SNAPSHOT</version>
>>>>>>> c457ca06
   </parent>


   <build>
      <sourceDirectory>src/main/java</sourceDirectory>
      <testSourceDirectory>src/test/java</testSourceDirectory>
      <plugins>

         <plugin>
            <groupId>org.apache.maven.plugins</groupId>
            <artifactId>maven-surefire-plugin</artifactId>
            <configuration>
               <!-- Sets the VM argument line used when unit tests are run. -->
               <argLine>${surefireArgLine}</argLine>
               <!-- Skips unit tests if the value of skip.unit.tests property is true -->
               <skipTests>${skip.unit.tests}</skipTests>
               <classpathDependencyExcludes>
                  <classpathDependencyExclude>io.dropwizard.metrics:metrics-core</classpathDependencyExclude>
                  <classpathDependencyExclude>io.dropwizard.metrics:metrics-healthchecks</classpathDependencyExclude>
               </classpathDependencyExcludes>
            </configuration>
         </plugin>

         <plugin>
            <groupId>org.jacoco</groupId>
            <artifactId>jacoco-maven-plugin</artifactId>
            <version>0.7.2.201409121644</version>
            <executions>
               <!-- Prepares the property pointing to the JaCoCo runtime agent which is passed as VM argument when Maven the Surefire plugin is executed. -->
               <execution>
                  <id>pre-unit-test</id>
                  <goals>
                     <goal>prepare-agent</goal>
                  </goals>
                  <configuration>
                     <!-- Sets the path to the file which contains the execution data. -->
                     <destFile>${project.build.directory}/coverage-reports/jacoco.exec</destFile>
                     <!-- Sets the name of the property containing the settings for JaCoCo runtime agent. -->
                     <propertyName>surefireArgLine</propertyName>
                     <excludes>
                        <exclude>**/com/zaxxer/hikari/proxy/ProxyFactory</exclude>
                        <exclude>**/com/zaxxer/hikari/proxy/ResultSetProxy</exclude>
                        <exclude>**/com/zaxxer/hikari/proxy/StatementProxy</exclude>
                        <exclude>**/com/zaxxer/hikari/proxy/CallableStatementProxy</exclude>
                        <exclude>**/com/zaxxer/hikari/proxy/PreparedStatementProxy</exclude>
                        <exclude>**/com/zaxxer/hikari/metrics/**</exclude>
                     </excludes>
                  </configuration>
               </execution>
               <!-- Ensures that the code coverage report for unit tests is created after unit tests have been run. -->
               <execution>
                  <id>post-unit-test</id>
                  <phase>test</phase>
                  <goals>
                     <goal>report</goal>
                  </goals>
                  <configuration>
                     <!-- Sets the path to the file which contains the execution data. -->
                     <dataFile>${project.build.directory}/coverage-reports/jacoco.exec</dataFile>
                     <!-- Sets the output directory for the code coverage report. -->
                     <outputDirectory>${project.reporting.outputDirectory}/jacoco</outputDirectory>
                     <excludes>
                        <exclude>**/com/zaxxer/hikari/proxy/ProxyFactory.class</exclude>
                        <exclude>**/com/zaxxer/hikari/proxy/ResultSetProxy.class</exclude>
                        <exclude>**/com/zaxxer/hikari/proxy/StatementProxy.class</exclude>
                        <exclude>**/com/zaxxer/hikari/proxy/CallableStatementProxy.class</exclude>
                        <exclude>**/com/zaxxer/hikari/proxy/PreparedStatementProxy.class</exclude>
                        <exclude>**/com/zaxxer/hikari/metrics/**</exclude>
                     </excludes>
                  </configuration>
               </execution>
            </executions>
         </plugin>

         <plugin>
            <groupId>org.codehaus.mojo</groupId>
            <artifactId>build-helper-maven-plugin</artifactId>
            <version>1.9.1</version>
            <executions>
               <execution>
                  <id>src</id>
                  <phase>generate-sources</phase>
                  <goals>
                     <goal>add-source</goal>
                  </goals>
                  <configuration>
                     <sources>
                        <source>../hikaricp-common/src/main/java</source>
                     </sources>
                  </configuration>
               </execution>
               <execution>
                  <id>test</id>
                  <phase>generate-test-sources</phase>
                  <goals>
                     <goal>add-test-source</goal>
                  </goals>
                  <configuration>
                     <sources>
                        <source>../hikaricp-common/src/test/java</source>
                     </sources>
                  </configuration>
               </execution>
               <execution>
                  <id>test-resources</id>
                  <phase>generate-test-resources</phase>
                  <goals>
                     <goal>add-test-resource</goal>
                  </goals>
                  <configuration>
                     <resources>
                        <resource>
                           <directory>../hikaricp-common/src/test/resources</directory>
                        </resource>
                     </resources>
                  </configuration>
               </execution>
            </executions>
         </plugin>

         <plugin>
            <groupId>org.apache.maven.plugins</groupId>
            <artifactId>maven-compiler-plugin</artifactId>
            <version>3.1</version>
            <extensions>true</extensions>
            <configuration>
               <source>1.8</source>
               <target>1.8</target>
            </configuration>
         </plugin>

         <plugin>
            <groupId>org.apache.felix</groupId>
            <artifactId>maven-bundle-plugin</artifactId>
            <version>${felix.bundle.plugin.version}</version>
            <extensions>true</extensions>
            <configuration>
               <instructions>
                  <Bundle-Name>HikariCP</Bundle-Name>
                  <Export-Package>
                     com.zaxxer.hikari,
                     com.zaxxer.hikari.hibernate
                  </Export-Package>
                  <Private-Package>com.zaxxer.hikari.*</Private-Package>
                  <_exportcontents>
                     com.zaxxer.hikari.pool,
                     com.zaxxer.hikari.util,
                     com.zaxxer.hikari.proxy
                  </_exportcontents>
                  <Import-Package>
                     javassist.*,
                     javax.management,
                     javax.naming,
                     javax.naming.spi,
                     javax.sql,
                     javax.sql.rowset,
                     javax.sql.rowset.serial,
                     javax.sql.rowset.spi,
                     com.codahale.metrics;resolution:=optional,
                     com.codahale.metrics.health;resolution:=optional,
                     org.slf4j;version="[1.6,2)",
                     org.hibernate;resolution:=optional,
                     org.hibernate.cfg;resolution:=optional,
                     org.hibernate.engine.jdbc.connections.spi;resolution:=optional,
                     org.hibernate.service;resolution:=optional,
                     org.hibernate.service.spi;resolution:=optional
                  </Import-Package>
                  <Bundle-SymbolicName>${project.groupId}.${project.artifactId}</Bundle-SymbolicName>
                  <DynamicImport-Package>*</DynamicImport-Package>
               </instructions>
            </configuration>
            <executions>
               <!-- This execution makes sure that the manifest is available when the tests are executed -->
               <execution>
                  <goals>
                     <goal>manifest</goal>
                  </goals>
               </execution>
            </executions>
         </plugin>
      </plugins>

      <pluginManagement>
         <plugins>
            <plugin>
               <groupId>org.apache.maven.plugins</groupId>
               <artifactId>maven-release-plugin</artifactId>
               <version>2.5</version>
               <configuration>
                  <tagNameFormat>HikariCP-@{project.version}</tagNameFormat>
               </configuration>
            </plugin>

            <!--This plugin's configuration is used to store Eclipse m2e settings only. It has no influence on the Maven build itself. -->
            <plugin>
               <groupId>org.eclipse.m2e</groupId>
               <artifactId>lifecycle-mapping</artifactId>
               <version>1.0.0</version>
               <configuration>
                  <lifecycleMappingMetadata>
                     <pluginExecutions>
                        <pluginExecution>
                           <pluginExecutionFilter>
                              <groupId>org.apache.felix</groupId>
                              <artifactId>
                                 maven-bundle-plugin
                              </artifactId>
                              <versionRange>[2.4.0,)</versionRange>
                              <goals>
                                 <goal>manifest</goal>
                              </goals>
                           </pluginExecutionFilter>
                           <action>
                              <ignore />
                           </action>
                        </pluginExecution>
                     </pluginExecutions>
                  </lifecycleMappingMetadata>
               </configuration>
            </plugin>
         </plugins>
      </pluginManagement>
   </build>

   <profiles>
      <profile>
         <id>coverage</id>
         <build>
            <plugins>
               <plugin>
                  <groupId>org.eluder.coveralls</groupId>
                  <artifactId>coveralls-maven-plugin</artifactId>
                  <version>3.0.1</version>
                  <executions>
                     <execution>
                        <id>coveralls</id>
                        <phase>verify</phase>
                        <goals>
                           <goal>jacoco</goal>
                        </goals>
                        <inherited>false</inherited>
                        <configuration>
                           <sourceDirectories>../hikaricp-common/src/main/java</sourceDirectories>
                        </configuration>
                     </execution>
                  </executions>
               </plugin>
            </plugins>
         </build>
      </profile>

      <profile>
         <id>release-sign-artifacts</id>
         <activation>
            <property>
               <name>performRelease</name>
               <value>true</value>
            </property>
         </activation>
         <build>
            <plugins>
               <plugin>
                  <groupId>org.apache.maven.plugins</groupId>
                  <artifactId>maven-gpg-plugin</artifactId>
                  <version>1.4</version>
                  <executions>
                     <execution>
                        <id>sign-artifacts</id>
                        <phase>verify</phase>
                        <goals>
                           <goal>sign</goal>
                        </goals>
                     </execution>
                  </executions>
               </plugin>
            </plugins>
         </build>
      </profile>

      <profile>
         <id>felix</id>
         <activation>
            <activeByDefault>true</activeByDefault>
            <property>
               <name>pax.exam.framework</name>
               <value>felix</value>
            </property>
         </activation>
         <properties>
            <pax.exam.framework>felix</pax.exam.framework>
            <pax.exam.logging>none</pax.exam.logging>
         </properties>
         <dependencies>
            <dependency>
               <groupId>org.apache.felix</groupId>
               <artifactId>org.apache.felix.framework</artifactId>
               <version>${felix.version}</version>
               <scope>test</scope>
            </dependency>
         </dependencies>
      </profile>
   </profiles>
</project><|MERGE_RESOLUTION|>--- conflicted
+++ resolved
@@ -20,7 +20,7 @@
       <connection>scm:git:git@github.com:brettwooldridge/HikariCP.git</connection>
       <developerConnection>scm:git:git@github.com:brettwooldridge/HikariCP.git</developerConnection>
       <url>git@github.com:brettwooldridge/HikariCP.git</url>
-      <tag>HEAD</tag>
+      <tag>HikariCP-2.3.2</tag>
    </scm>
 
    <licenses>
@@ -47,11 +47,7 @@
    <parent>
       <groupId>com.zaxxer</groupId>
       <artifactId>HikariCP-parent</artifactId>
-<<<<<<< HEAD
-      <version>2.3.3-SNAPSHOT</version>
-=======
       <version>2.3.6-SNAPSHOT</version>
->>>>>>> c457ca06
    </parent>
 
 
