--- conflicted
+++ resolved
@@ -1,10 +1,11 @@
 HikariCP Changes
 
-<<<<<<< HEAD
 Changes in 6.0.1
 
  * change default maxLifetime variance from 2.5% to 25% to further avoid mass connection die-off dips
 
+ * Dropwizard 5 metrics are now supported via the setMetricRegistry() method in HikariConfig and in HikariDataSource
+
 Changes in 6.0.0
 
  * fixed #2152 duplicate connection in try with resources clause caused close() being called twice on each connection
@@ -50,12 +51,6 @@
 Changes in 5.0.1
 
  * Update log4j version to 2.17.1 to address Log4Shell vulnerability (although this is only used in tests, so it doesn't really impact users)
-=======
-Changes in 5.0.2
-
- * Dropwizard 5 metrics are now supported via the setMetricRegistry()
-   method in HikariConfig and in HikariDataSource.
->>>>>>> 3f377c0b
 
 Changes in 5.0.0
 
